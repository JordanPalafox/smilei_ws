--- conflicted
+++ resolved
@@ -495,15 +495,6 @@
             self.handle_set_torque_enable
         )
         
-<<<<<<< HEAD
-        # Añadir servicio para establecer corriente iq objetivo
-        self.set_goal_iq_service = self.create_service(
-            SetGoalIq,
-            'westwood_motor/set_goal_iq',
-            self.handle_set_goal_iq
-        )
-=======
->>>>>>> 8c23fb39
 
         self.set_motor_id_and_target_current_service = self.create_service(
             SetMotorIdAndTargetCurrent,
