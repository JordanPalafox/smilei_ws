import py_trees
import numpy as np
import rclpy
import math
import time
from pybear import Manager

class SayHello(py_trees.behaviour.Behaviour):
    """Comportamiento que mueve los motores en un patrón sinusoidal."""
<<<<<<< HEAD
    def __init__(self, name: str, motor_ids: list[int], node=None):
        super().__init__(name)
        self.motor_ids = motor_ids
        self.node = node
        self.set_position_client = None
        self.get_position_client = None
=======
    def __init__(self, name: str, motor_ids: list[int], node=None, robot_name: str = "", hardware_manager=None):
        super().__init__(name)
        self.motor_ids = motor_ids
        self.node = node
        self.robot_name = robot_name
>>>>>>> 8c23fb39
        self.running = False
        self.own_node = False
        self.last_time = time.time()
        self.zero_position_sent = False
        
        # Use hardware manager instead of direct Pybear
        self.hardware_manager = hardware_manager

    def setup(self, timeout_sec=None, **kwargs) -> bool:
        # Usar el nodo proporcionado en lugar de crear uno nuevo
        if self.node is None:
            self.node = rclpy.create_node('say_hello_client')
            self.own_node = True
        else:
            self.own_node = False
<<<<<<< HEAD
            
        self.set_position_client = self.node.create_client(
            SetMotorIdAndTarget,
            'westwood_motor/set_motor_id_and_target'
        )
        
        self.get_position_client = self.node.create_client(
            GetMotorPositions,
            'westwood_motor/get_motor_positions'
        )
        
        if timeout_sec is None:
            timeout_sec = 1.0
=======
>>>>>>> 8c23fb39
        
        # Check hardware connection using hardware manager
        if self.hardware_manager is not None:
            available_motors = self.hardware_manager.get_available_motors()
            self.available_motors = [m for m in self.motor_ids if m in available_motors]
            if self.available_motors:
                self.node.get_logger().info(f"Hardware conectado - motores disponibles: {self.available_motors}")
            else:
                self.node.get_logger().warning("No hay motores disponibles")
        else:
            self.node.get_logger().warning("Hardware manager no disponible - modo simulación")
        
        return True  # Siempre retorna True para permitir que continúe

    def initialise(self) -> None:
        self.node.get_logger().info("Iniciando comportamiento Say Hello")
        self.running = True
        self.last_time = time.time()
        self.zero_position_sent = False

    def update(self) -> py_trees.common.Status:
        # Si no está corriendo, devolver SUCCESS para permitir la transición al siguiente estado
        if not self.running:
            return py_trees.common.Status.SUCCESS
        
        # El comportamiento se controla a través de comandos de estado, no entrada de usuario
        
        # Primero enviar todos los motores a posición cero como en el código original
        if not self.zero_position_sent:
            self.node.get_logger().info("Say hello: primero enviando todos los motores a posición cero")
            
            # En el código original, say_hello() llama a zero_position() completo
            # Aquí hacemos lo mismo pero de forma simplificada
            try:
                # Send all motors to zero position using hardware manager
                position_pairs = [(motor_id, 0.0) for motor_id in self.motor_ids]
                if self.hardware_manager:
                    self.hardware_manager.set_goal_position(*position_pairs)
                else:
                    self.node.get_logger().debug("[SIM] Enviando motores a posición cero")
                
                # Esperar un poco para que lleguen a cero
                time.sleep(1.0)
                self.zero_position_sent = True
                self.node.get_logger().info("Motores en posición cero, iniciando movimiento sinusoidal")
            except Exception as e:
                self.node.get_logger().error(f"Error al enviar a posición cero: {str(e)}")
                return py_trees.common.Status.FAILURE
        
        # Una vez en cero, proceder con el movimiento sinusoidal
        # Calcular posición sinusoidal como en PyBEAR
        seconds = time.time()
        qd = 0.22 * math.sin(12.0 * seconds) - 1
        
        # En el código original: bear_r.set_goal_position((m_id_4, qd)) y bear_l.set_goal_position((m_id_8, qd))
        # Es decir, solo mueve el motor 4 (último del brazo derecho) y motor 8 (último del brazo izquierdo)
        # Como tenemos motor_ids [1,2], solo moveremos el motor 2 (que sería el equivalente al m_id_4)
        motor_ids_to_move = []
        target_positions = []
        
        if len(self.motor_ids) == 2:
            # Para 2 motores, mover solo el segundo (equivalente a m_id_4 del brazo derecho)
            motor_ids_to_move = [self.motor_ids[1]]  # motor ID 2
            target_positions = [qd]
        elif len(self.motor_ids) >= 4:
            # Para configuración completa (8 motores), mover motores 4 y 8 (últimos de cada brazo)
            motor_ids_to_move = [self.motor_ids[3], self.motor_ids[7]]  # motores 4 y 8
            target_positions = [qd, qd]
        elif len(self.motor_ids) >= 1:
            # Si hay menos motores, usar el último disponible
            motor_ids_to_move = [self.motor_ids[-1]]
            target_positions = [qd]
        
        # Enviar comandos solo a los motores específicos
        if motor_ids_to_move:
            try:
                # Send position commands using hardware manager
                position_pairs = [(motor_id, pos) for motor_id, pos in zip(motor_ids_to_move, target_positions)]
                if self.hardware_manager:
                    self.hardware_manager.set_goal_position(*position_pairs)
                    
                    # Show actual positions every 50 cycles (every 0.5 seconds) to avoid spam
                    current_time = time.time()
                    if not hasattr(self, 'last_position_log_time'):
                        self.last_position_log_time = current_time
                    
                    if current_time - self.last_position_log_time >= 0.5:
                        actual_positions = self.hardware_manager.get_present_position(*self.motor_ids)
                        self.node.get_logger().info(f"Say Hello - Objetivo={[f'{pos:.4f}' for pos in target_positions]}, Real motor {motor_ids_to_move[0]}={actual_positions[motor_ids_to_move[0]-1]:.4f}")
                        self.last_position_log_time = current_time
                        
                else:
                    self.node.get_logger().debug(f"[SIM] Say hello moviendo: {position_pairs}")
            except Exception as e:
                self.node.get_logger().error(f"Error al establecer posiciones: {str(e)}")
        else:
            self.node.get_logger().warning("No hay motores configurados para say_hello")
        
        # Pausa de 0.01 segundos como en PyBEAR
        time.sleep(0.01)
        
        # Siempre devuelve RUNNING mientras está activo
        return py_trees.common.Status.RUNNING

    def terminate(self, new_status: py_trees.common.Status) -> None:
        self.node.get_logger().info(f"Terminando comportamiento Say Hello con estado {new_status}")
        self.running = False
        
        # Solo destruir el nodo si lo creamos nosotros mismos
        if self.own_node and self.node:
            self.node.destroy_node() <|MERGE_RESOLUTION|>--- conflicted
+++ resolved
@@ -7,20 +7,10 @@
 
 class SayHello(py_trees.behaviour.Behaviour):
     """Comportamiento que mueve los motores en un patrón sinusoidal."""
-<<<<<<< HEAD
-    def __init__(self, name: str, motor_ids: list[int], node=None):
+    def __init__(self, name: str, motor_ids: list[int], node=None, hardware_manager=None):
         super().__init__(name)
         self.motor_ids = motor_ids
         self.node = node
-        self.set_position_client = None
-        self.get_position_client = None
-=======
-    def __init__(self, name: str, motor_ids: list[int], node=None, robot_name: str = "", hardware_manager=None):
-        super().__init__(name)
-        self.motor_ids = motor_ids
-        self.node = node
-        self.robot_name = robot_name
->>>>>>> 8c23fb39
         self.running = False
         self.own_node = False
         self.last_time = time.time()
@@ -36,22 +26,6 @@
             self.own_node = True
         else:
             self.own_node = False
-<<<<<<< HEAD
-            
-        self.set_position_client = self.node.create_client(
-            SetMotorIdAndTarget,
-            'westwood_motor/set_motor_id_and_target'
-        )
-        
-        self.get_position_client = self.node.create_client(
-            GetMotorPositions,
-            'westwood_motor/get_motor_positions'
-        )
-        
-        if timeout_sec is None:
-            timeout_sec = 1.0
-=======
->>>>>>> 8c23fb39
         
         # Check hardware connection using hardware manager
         if self.hardware_manager is not None:
