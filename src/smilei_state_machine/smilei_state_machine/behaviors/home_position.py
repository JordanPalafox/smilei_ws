--- conflicted
+++ resolved
@@ -3,22 +3,11 @@
 import time
 
 class HomePosition(py_trees.behaviour.Behaviour):
-<<<<<<< HEAD
-    """Behaviour that sends all joints to the home position via ROS2 service"""
-    def __init__(self, name: str, motor_ids: list[int], node=None):
+    """Behaviour that moves all joints to home position with gradual interpolation"""
+    def __init__(self, name: str, motor_ids: list[int], node=None, hardware_manager=None):
         super().__init__(name)
         self.motor_ids = motor_ids
         self.node = node
-        self.client = None
-        self.future = None
-        self.own_node = False
-=======
-    """Behaviour that moves all joints to home position with gradual interpolation"""
-    def __init__(self, name: str, motor_ids: list[int], node=None, robot_name: str = "", hardware_manager=None):
-        super().__init__(name)
-        self.motor_ids = motor_ids
-        self.node = node
-        self.robot_name = robot_name
         self.hardware_manager = hardware_manager
         self.available_motors = []
         
@@ -29,7 +18,6 @@
         self.initial_positions = None
         self.delta_angles = None
         self.movement_completed = False
->>>>>>> 8c23fb39
 
     def setup(self, timeout_sec=None, **kwargs) -> bool:
         # Check hardware connection using hardware manager
@@ -43,22 +31,8 @@
                 self.node.get_logger().warning("No hay motores disponibles")
                 return True  # Continue in simulation mode
         else:
-<<<<<<< HEAD
-            self.own_node = False
-            
-        self.client = self.node.create_client(
-            SetMotorIdAndTarget,
-            'westwood_motor/set_motor_id_and_target'
-        )
-        
-        if timeout_sec is None:
-            timeout_sec = 1.0
-            
-        return self.client.wait_for_service(timeout_sec=timeout_sec)
-=======
             self.node.get_logger().warning("Hardware manager no disponible - modo simulación")
             return True  # Continue in simulation mode
->>>>>>> 8c23fb39
 
     def initialise(self) -> None:
         self.node.get_logger().info(f"Iniciando movimiento a posición home")
