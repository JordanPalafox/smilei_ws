import py_trees
import time
import rclpy
from rclpy.node import Node
from pybear import Manager
import numpy as np

class EnableRobot(py_trees.behaviour.Behaviour):
<<<<<<< HEAD
    def __init__(self, name, motor_ids, node):
=======
    def __init__(self, name, motor_ids, node, robot_name: str = "", hardware_manager=None):
>>>>>>> 8c23fb39
        """
        Inicializar el comportamiento.
        
        Args:
            name: Nombre del comportamiento
            motor_ids: Lista de IDs de los motores a controlar
            node: Nodo ROS para comunicación
            hardware_manager: Manager robusto de hardware
        """
        super(EnableRobot, self).__init__(name)
        self.motor_ids = motor_ids
        self.node = node
        self.logger = self.node.get_logger()
<<<<<<< HEAD
        
        
        # Crear clientes para los servicios
        self.get_available_motors_client = self.node.create_client(
            GetAvailableMotors, 
            'westwood_motor/get_available_motors'
        )
        
        
        self.set_mode_client = self.node.create_client(
            SetMode, 
            'westwood_motor/set_mode'
        )
        
        self.set_torque_enable_client = self.node.create_client(
            SetTorqueEnable, 
            'westwood_motor/set_torque_enable'
        )
=======
        self.hardware_manager = hardware_manager
>>>>>>> 8c23fb39
        
        # Variables para controlar el flujo de ejecución
        self.setup_complete = False
        self.error = False
        self.available_motors = []

    def setup(self, **kwargs):
        """
        Configuración inicial del comportamiento.
        """
        self.logger.info(f"{self.name} configurando...")
        
        # Check hardware connection using hardware manager
        if self.hardware_manager is None:
            self.logger.error("Hardware manager no disponible")
            return False
        
        # Verificar motores disponibles
        available_motors = self.hardware_manager.get_available_motors()
        self.available_motors = [m for m in self.motor_ids if m in available_motors]
        
        if not self.available_motors:
            self.logger.warning("No hay motores disponibles para habilitar")
            return True  # No es un error, continuar
        
        self.logger.info(f"Motores disponibles para habilitar: {self.available_motors}")
        
        self.logger.info(f"{self.name} configurado correctamente")
        return True
        
    def initialise(self):
        """
        Inicialización del comportamiento antes de cada ejecución.
        """
        self.logger.info(f"{self.name} inicializando...")
        self.setup_complete = False
        self.error = False
    
    def get_available_motors(self):
        """
        Obtener los motores disponibles usando Pybear.
        """
        try:
            # Test ping for each motor to check availability
            available = []
            for motor_id in self.motor_ids:
                if self.hardware_manager.ping(motor_id)[0]:
                    available.append(motor_id)
            
            if available:
                self.available_motors = available
                self.logger.info(f"Motores disponibles: {self.available_motors}")
                return True
            else:
                self.logger.warning(f"No hay motores disponibles, usando motor_ids configurados: {self.motor_ids}")
                self.available_motors = self.motor_ids
                return True
        except Exception as e:
            self.logger.error(f"Error al obtener motores disponibles: {e}")
            # Usar los motor_ids proporcionados como fallback
            self.logger.warning(f"Usando motor_ids configurados: {self.motor_ids}")
            self.available_motors = self.motor_ids
            return True
    
    
    def set_mode(self):
        """
        Configurar el modo de operación de los motores (modo 2: posición) usando Pybear.
        """
        try:
            # Set mode 2 (position mode) for all motors
            mode_pairs = [(motor_id, 2) for motor_id in self.motor_ids]
            self.hardware_manager.set_mode(*mode_pairs)
            self.logger.info(f"Modo de operación configurado para motores: {self.motor_ids}")
            return True
        except Exception as e:
            self.logger.error(f"Error al configurar modo de operación: {e}")
            self.logger.warning("Continuando de todos modos...")
            return True
    
    def enable_torque(self):
        """
        Habilitar el torque de los motores usando Pybear.
        """
        try:
            # Enable torque for all motors
            enable_pairs = [(motor_id, 1) for motor_id in self.motor_ids]
            self.hardware_manager.set_torque_enable(*enable_pairs)
            self.logger.info(f"Torque habilitado para motores: {self.motor_ids}")
            return True
        except Exception as e:
            self.logger.error(f"Error al habilitar torque: {e}")
            self.logger.warning("Continuando de todos modos...")
            return True
    
    def update(self):
        """
        Actualización del comportamiento. Se ejecuta en cada tick del árbol.
        """
        # Si ya se completó la configuración, devolver SUCCESS
        if self.setup_complete:
            return py_trees.common.Status.SUCCESS
        
        # Si hubo un error, devolver FAILURE
        if self.error:
            return py_trees.common.Status.FAILURE
        
        # Verificar motores disponibles
        if not self.get_available_motors():
            self.logger.error("No se pudieron obtener los motores disponibles")
            self.error = True
            return py_trees.common.Status.FAILURE
        
        # Verificar si los motores solicitados están disponibles
        for motor_id in self.motor_ids:
            if motor_id not in self.available_motors:
                self.logger.warning(f"Motor {motor_id} no disponible")
        
        
        # Configurar ganancias PID como en el código de referencia
        self.logger.info("Configurando ganancias PID (P=5.0, I=0.0, D=0.2)")
        if not self.hardware_manager.configure_pid_gains(self.motor_ids, p_gain=5.0, d_gain=0.2, i_gain=0.0):
            self.logger.error("Error al configurar ganancias PID")
            self.error = True
            return py_trees.common.Status.FAILURE
        
        # Configurar modo posición y límites como en el código de referencia
        self.logger.info("Configurando modo posición y límites (iq_max=3.0)")
        if not self.hardware_manager.set_position_mode_and_limits(self.motor_ids, iq_max=3.0):
            self.logger.error("Error al configurar modo/límites")
            self.error = True
            return py_trees.common.Status.FAILURE
        
        # Habilitar torque
        if not self.enable_torque():
            self.logger.error("Error al habilitar torque")
            self.error = True
            return py_trees.common.Status.FAILURE
        
        # Si todo ha ido bien, marcar como completado
        self.logger.info("Robot habilitado correctamente")
        self.setup_complete = True
        return py_trees.common.Status.SUCCESS
    
    def terminate(self, new_status):
        """
        Terminación del comportamiento.
        """
        self.logger.info(f"{self.name} terminando con estado {new_status}")
        pass <|MERGE_RESOLUTION|>--- conflicted
+++ resolved
@@ -6,11 +6,7 @@
 import numpy as np
 
 class EnableRobot(py_trees.behaviour.Behaviour):
-<<<<<<< HEAD
-    def __init__(self, name, motor_ids, node):
-=======
-    def __init__(self, name, motor_ids, node, robot_name: str = "", hardware_manager=None):
->>>>>>> 8c23fb39
+    def __init__(self, name, motor_ids, node, hardware_manager=None):
         """
         Inicializar el comportamiento.
         
@@ -24,28 +20,7 @@
         self.motor_ids = motor_ids
         self.node = node
         self.logger = self.node.get_logger()
-<<<<<<< HEAD
-        
-        
-        # Crear clientes para los servicios
-        self.get_available_motors_client = self.node.create_client(
-            GetAvailableMotors, 
-            'westwood_motor/get_available_motors'
-        )
-        
-        
-        self.set_mode_client = self.node.create_client(
-            SetMode, 
-            'westwood_motor/set_mode'
-        )
-        
-        self.set_torque_enable_client = self.node.create_client(
-            SetTorqueEnable, 
-            'westwood_motor/set_torque_enable'
-        )
-=======
         self.hardware_manager = hardware_manager
->>>>>>> 8c23fb39
         
         # Variables para controlar el flujo de ejecución
         self.setup_complete = False
