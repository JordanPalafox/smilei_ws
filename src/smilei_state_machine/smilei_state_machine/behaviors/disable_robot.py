import py_trees
import time
import rclpy

class DisableRobot(py_trees.behaviour.Behaviour):
    """Comportamiento que deshabilita los motores y los pone en un estado seguro"""
<<<<<<< HEAD
    def __init__(self, name: str, motor_ids: list[int], node=None):
        super().__init__(name)
        self.motor_ids = motor_ids
        self.node = node
        self.set_position_client = None
        self.set_torque_client = None
=======
    def __init__(self, name: str, motor_ids: list[int], node=None, robot_name: str = "", hardware_manager=None):
        super().__init__(name)
        self.motor_ids = motor_ids
        self.node = node
        self.robot_name = robot_name
>>>>>>> 8c23fb39
        self.flag = True
        self.own_node = False
        
        # Use hardware manager instead of direct Pybear
        self.hardware_manager = hardware_manager
        self.available_motors = []

    def setup(self, timeout_sec=None, **kwargs) -> bool:
        # Usar el nodo proporcionado en lugar de crear uno nuevo
        if self.node is None:
            self.node = rclpy.create_node('disable_robot_client')
            self.own_node = True
        else:
            self.own_node = False
<<<<<<< HEAD
            
        self.set_position_client = self.node.create_client(
            SetMotorIdAndTarget,
            'westwood_motor/set_motor_id_and_target'
        )
        
        self.set_torque_client = self.node.create_client(
            SetTorqueEnable,
            'westwood_motor/set_torque_enable'
        )
=======
>>>>>>> 8c23fb39
        
        # Check hardware connection using hardware manager
        if self.hardware_manager is not None:
            available_motors = self.hardware_manager.get_available_motors()
            self.available_motors = [m for m in self.motor_ids if m in available_motors]
            if self.available_motors:
                self.node.get_logger().info(f"Hardware conectado - motores disponibles: {self.available_motors}")
            else:
                self.node.get_logger().warning("No hay motores disponibles")
        else:
            self.node.get_logger().warning("Hardware manager no disponible - modo simulación")
        
        return True  # Siempre retorna True para permitir que continúe

    def home_position(self):
        """Envía todos los motores a posición home (90 grados) usando hardware_manager"""
        self.node.get_logger().info("Enviando motores a posición home")
        
        try:
            if self.hardware_manager:
                # Set all motors to home position (1.5707 rad ≈ 90 degrees)
                position_pairs = [(motor_id, 1.5707) for motor_id in self.motor_ids]
                self.hardware_manager.set_goal_position(*position_pairs)
            else:
                self.node.get_logger().debug("[SIM] Enviando motores a posición home")
            
            # Wait for motors to reach position
            time.sleep(2.0)
            return True
        except Exception as e:
            self.node.get_logger().error(f"Error al establecer posición home: {str(e)}")
            return False

    def disable_torque(self):
        """Deshabilita el torque de todos los motores usando hardware_manager"""
        self.node.get_logger().info("Deshabilitando torque de los motores")
        
        try:
            if self.hardware_manager:
                # Disable torque for all motors
                disable_pairs = [(motor_id, 0) for motor_id in self.motor_ids]
                self.hardware_manager.set_torque_enable(*disable_pairs)
            else:
                self.node.get_logger().debug("[SIM] Deshabilitando torque de los motores")
            return True
        except Exception as e:
            self.node.get_logger().error(f"Error al deshabilitar torque: {str(e)}")
            return False

    def initialise(self) -> None:
        self.node.get_logger().info("Iniciando deshabilitación del robot")
        self.flag = True

    def update(self) -> py_trees.common.Status:
        if self.flag:
            # Solo deshabilitar torque sin mover los motores
            result = self.disable_torque()
            
            # Marcar como completado
            self.flag = False
            
            self.node.get_logger().info("Robot deshabilitado correctamente")
            time.sleep(1.0)
        
        # Este comportamiento siempre termina con éxito
        return py_trees.common.Status.SUCCESS

    def terminate(self, new_status: py_trees.common.Status) -> None:
        self.node.get_logger().info(f"Terminando deshabilitación del robot con estado {new_status}")
        
        # Solo destruir el nodo si lo creamos nosotros mismos
        if self.own_node and self.node:
            self.node.destroy_node() <|MERGE_RESOLUTION|>--- conflicted
+++ resolved
@@ -4,20 +4,10 @@
 
 class DisableRobot(py_trees.behaviour.Behaviour):
     """Comportamiento que deshabilita los motores y los pone en un estado seguro"""
-<<<<<<< HEAD
-    def __init__(self, name: str, motor_ids: list[int], node=None):
+    def __init__(self, name: str, motor_ids: list[int], node=None, hardware_manager=None):
         super().__init__(name)
         self.motor_ids = motor_ids
         self.node = node
-        self.set_position_client = None
-        self.set_torque_client = None
-=======
-    def __init__(self, name: str, motor_ids: list[int], node=None, robot_name: str = "", hardware_manager=None):
-        super().__init__(name)
-        self.motor_ids = motor_ids
-        self.node = node
-        self.robot_name = robot_name
->>>>>>> 8c23fb39
         self.flag = True
         self.own_node = False
         
@@ -32,19 +22,6 @@
             self.own_node = True
         else:
             self.own_node = False
-<<<<<<< HEAD
-            
-        self.set_position_client = self.node.create_client(
-            SetMotorIdAndTarget,
-            'westwood_motor/set_motor_id_and_target'
-        )
-        
-        self.set_torque_client = self.node.create_client(
-            SetTorqueEnable,
-            'westwood_motor/set_torque_enable'
-        )
-=======
->>>>>>> 8c23fb39
         
         # Check hardware connection using hardware manager
         if self.hardware_manager is not None:
